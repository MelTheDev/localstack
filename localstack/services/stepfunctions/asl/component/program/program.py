import logging
import threading
from typing import Final, Optional

from localstack.aws.api.stepfunctions import (
    ExecutionAbortedEventDetails,
    ExecutionFailedEventDetails,
    ExecutionSucceededEventDetails,
    ExecutionTimedOutEventDetails,
    HistoryEventExecutionDataDetails,
    HistoryEventType,
)
from localstack.services.stepfunctions.asl.component.common.comment import Comment
from localstack.services.stepfunctions.asl.component.common.error_name.failure_event import (
    FailureEventException,
)
from localstack.services.stepfunctions.asl.component.common.flow.start_at import StartAt
from localstack.services.stepfunctions.asl.component.common.timeouts.timeout import TimeoutSeconds
from localstack.services.stepfunctions.asl.component.eval_component import EvalComponent
from localstack.services.stepfunctions.asl.component.state.state import CommonStateField
from localstack.services.stepfunctions.asl.component.states import States
from localstack.services.stepfunctions.asl.eval.environment import Environment
from localstack.services.stepfunctions.asl.eval.event.event_detail import EventDetails
from localstack.services.stepfunctions.asl.eval.program_state import (
    ProgramEnded,
    ProgramError,
    ProgramState,
    ProgramStopped,
    ProgramTimedOut,
)
from localstack.services.stepfunctions.asl.utils.encoding import to_json_str
from localstack.utils.collections import select_from_typed_dict
from localstack.utils.threads import TMP_THREADS

LOG = logging.getLogger(__name__)


class Program(EvalComponent):
    start_at: Final[StartAt]
    states: Final[States]
    timeout_seconds: Final[Optional[TimeoutSeconds]]
    comment: Final[Optional[Comment]]

    def __init__(
        self,
        start_at: StartAt,
        states: States,
        timeout_seconds: Optional[TimeoutSeconds],
        comment: Optional[Comment] = None,
    ):
        self.start_at = start_at
        self.states = states
        self.timeout_seconds = timeout_seconds
        self.comment = comment

    def _get_state(self, state_name: str) -> CommonStateField:
        state: Optional[CommonStateField] = self.states.states.get(state_name, None)
        if state is None:
            raise ValueError(f"No such state {state}.")
        return state

    def eval(self, env: Environment) -> None:
        timeout = self.timeout_seconds.timeout_seconds if self.timeout_seconds else None
        env.next_state_name = self.start_at.start_at_name
        worker_thread = threading.Thread(target=super().eval, args=(env,))
<<<<<<< HEAD
=======
        TMP_THREADS.append(worker_thread)
>>>>>>> 386bf876
        worker_thread.start()
        worker_thread.join(timeout=timeout)
        is_timeout = worker_thread.is_alive()
        if is_timeout:
            env.set_timed_out()

    def _eval_body(self, env: Environment) -> None:
        try:
            while env.is_running():
                next_state: CommonStateField = self._get_state(env.next_state_name)
                next_state.eval(env)
        except FailureEventException as ex:
            env.set_error(error=ex.get_execution_failed_event_details())
        except Exception as ex:
            cause = f"{type(ex)}({str(ex)})"
            LOG.error(f"Stepfunctions computation ended with exception '{cause}'.")
            env.set_error(
                ExecutionFailedEventDetails(
                    error="Internal Error", cause=f"Internal Error due to '{cause}'"
                )
            )

        # If the program is evaluating within a frames then these are not allowed to produce program termination states.
        if env.is_frame():
            return

        program_state: ProgramState = env.program_state()
        if isinstance(program_state, ProgramError):
            exec_failed_event_details = select_from_typed_dict(
                typed_dict=ExecutionFailedEventDetails, obj=program_state.error or dict()
            )
            env.event_history.add_event(
                hist_type_event=HistoryEventType.ExecutionFailed,
                event_detail=EventDetails(executionFailedEventDetails=exec_failed_event_details),
            )
        elif isinstance(program_state, ProgramStopped):
            env.event_history.add_event(
                hist_type_event=HistoryEventType.ExecutionAborted,
                event_detail=EventDetails(
                    executionAbortedEventDetails=ExecutionAbortedEventDetails(
                        error=program_state.error, cause=program_state.cause
                    )
                ),
            )
        elif isinstance(program_state, ProgramTimedOut):
            env.event_history.add_event(
                hist_type_event=HistoryEventType.ExecutionTimedOut,
                event_detail=EventDetails(
                    executionTimedOutEventDetails=ExecutionTimedOutEventDetails()
                ),
            )
        elif isinstance(program_state, ProgramEnded):
            env.event_history.add_event(
                hist_type_event=HistoryEventType.ExecutionSucceeded,
                event_detail=EventDetails(
                    executionSucceededEventDetails=ExecutionSucceededEventDetails(
                        output=to_json_str(env.inp, separators=(",", ":")),
                        outputDetails=HistoryEventExecutionDataDetails(
                            truncated=False  # Always False for api calls.
                        ),
                    )
                ),
            )<|MERGE_RESOLUTION|>--- conflicted
+++ resolved
@@ -63,10 +63,7 @@
         timeout = self.timeout_seconds.timeout_seconds if self.timeout_seconds else None
         env.next_state_name = self.start_at.start_at_name
         worker_thread = threading.Thread(target=super().eval, args=(env,))
-<<<<<<< HEAD
-=======
         TMP_THREADS.append(worker_thread)
->>>>>>> 386bf876
         worker_thread.start()
         worker_thread.join(timeout=timeout)
         is_timeout = worker_thread.is_alive()
