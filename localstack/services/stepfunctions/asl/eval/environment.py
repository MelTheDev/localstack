from __future__ import annotations

import copy
import logging
import threading
from typing import Any, Final, Optional

from localstack.aws.api.stepfunctions import ExecutionFailedEventDetails, Timestamp
<<<<<<< HEAD
from localstack.services.stepfunctions.asl.eval.aws_execution_details import AWSExecutionDetails
=======
from localstack.services.stepfunctions.asl.component.state.state_execution.state_map.iteration.itemprocessor.map_run_record import (
    MapRunRecordPoolManager,
)
>>>>>>> f5adc8f7
from localstack.services.stepfunctions.asl.eval.callback.callback import CallbackPoolManager
from localstack.services.stepfunctions.asl.eval.contextobject.contex_object import (
    ContextObject,
    ContextObjectInitData,
    ContextObjectManager,
)
from localstack.services.stepfunctions.asl.eval.event.event_history import EventHistory
from localstack.services.stepfunctions.asl.eval.program_state import (
    ProgramEnded,
    ProgramError,
    ProgramRunning,
    ProgramState,
    ProgramStopped,
    ProgramTimedOut,
)

LOG = logging.getLogger(__name__)


class Environment:
<<<<<<< HEAD
    def __init__(
        self, aws_execution_details: AWSExecutionDetails, context_object_init: ContextObjectInitData
    ):
=======
    _state_mutex: Final[threading.RLock()]
    _program_state: Optional[ProgramState]
    program_state_event: Final[threading.Event()]

    _frames: Final[list[Environment]]
    _is_frame: bool = False

    event_history: EventHistory
    callback_pool_manager: CallbackPoolManager
    map_run_record_pool_manager: MapRunRecordPoolManager

    heap: dict[str, Any] = dict()
    stack: list[Any] = list()
    inp: Optional[Any] = None

    context_object_manager: Final[ContextObjectManager]

    def __init__(self, context_object_init: ContextObjectInitData):
>>>>>>> f5adc8f7
        super(Environment, self).__init__()
        self._state_mutex = threading.RLock()
        self._program_state = None
        self.program_state_event = threading.Event()

<<<<<<< HEAD
        self.event_history: EventHistory = EventHistory()
        self.callback_pool_manager: CallbackPoolManager = CallbackPoolManager()
        self.aws_execution_details: Final[AWSExecutionDetails] = aws_execution_details
=======
        self._frames = list()
        self._is_frame = False

        self.event_history = EventHistory()
        self.callback_pool_manager = CallbackPoolManager()
        self.map_run_record_pool_manager = MapRunRecordPoolManager()
>>>>>>> f5adc8f7

        self.heap = dict()
        self.stack = list()
        self.inp = None

        self.context_object_manager = ContextObjectManager(
            context_object=ContextObject(
                Execution=context_object_init["Execution"],
                StateMachine=context_object_init["StateMachine"],
            )
        )

    @classmethod
    def as_frame_of(cls, env: Environment):
        context_object_init = ContextObjectInitData(
            Execution=env.context_object_manager.context_object["Execution"],
            StateMachine=env.context_object_manager.context_object["StateMachine"],
        )
        frame = cls(
            aws_execution_details=env.aws_execution_details,
            context_object_init=context_object_init,
        )
        frame._is_frame = True
        frame.event_history = env.event_history
        frame.callback_pool_manager = env.callback_pool_manager
        frame.map_run_record_pool_manager = env.map_run_record_pool_manager
        frame.heap = env.heap
        frame._program_state = copy.deepcopy(env._program_state)
        return frame

    @property
    def next_state_name(self) -> Optional[str]:
        next_state_name: Optional[str] = None
        if isinstance(self._program_state, ProgramRunning):
            next_state_name = self._program_state.next_state_name
        return next_state_name

    @next_state_name.setter
    def next_state_name(self, next_state_name: str) -> None:
        if self._program_state is None:
            self._program_state = ProgramRunning()

        if isinstance(self._program_state, ProgramRunning):
            self._program_state.next_state_name = next_state_name
        else:
            raise RuntimeError(
                f"Could not set NextState value when in state '{type(self._program_state)}'."
            )

    def program_state(self) -> ProgramState:
        return copy.deepcopy(self._program_state)

    def is_running(self) -> bool:
        return isinstance(self._program_state, ProgramRunning)

    def set_ended(self) -> None:
        with self._state_mutex:
            if isinstance(self._program_state, ProgramRunning):
                self._program_state = ProgramEnded()
                for frame in self._frames:
                    frame.set_ended()
            self.program_state_event.set()
            self.program_state_event.clear()

    def set_error(self, error: ExecutionFailedEventDetails) -> None:
        with self._state_mutex:
            self._program_state = ProgramError(error=error)
            for frame in self._frames:
                frame.set_error(error=error)
            self.program_state_event.set()
            self.program_state_event.clear()

    def set_timed_out(self) -> None:
        with self._state_mutex:
            self._program_state = ProgramTimedOut()
            for frame in self._frames:
                frame.set_timed_out()
            self.program_state_event.set()
            self.program_state_event.clear()

    def set_stop(self, stop_date: Timestamp, cause: Optional[str], error: Optional[str]) -> None:
        with self._state_mutex:
            if isinstance(self._program_state, ProgramRunning):
                self._program_state = ProgramStopped(stop_date=stop_date, cause=cause, error=error)
                for frame in self._frames:
                    frame.set_stop(stop_date=stop_date, cause=cause, error=error)
                self.program_state_event.set()
                self.program_state_event.clear()
            else:
                raise RuntimeError("Cannot stop non running ProgramState.")

    def open_frame(self) -> Environment:
        with self._state_mutex:
            frame = Environment.as_frame_of(self)
            self._frames.append(frame)
            return frame

    def close_frame(self, frame: Environment) -> None:
        with self._state_mutex:
            self._frames.remove(frame)

    def is_frame(self) -> bool:
        return self._is_frame<|MERGE_RESOLUTION|>--- conflicted
+++ resolved
@@ -6,13 +6,10 @@
 from typing import Any, Final, Optional
 
 from localstack.aws.api.stepfunctions import ExecutionFailedEventDetails, Timestamp
-<<<<<<< HEAD
-from localstack.services.stepfunctions.asl.eval.aws_execution_details import AWSExecutionDetails
-=======
 from localstack.services.stepfunctions.asl.component.state.state_execution.state_map.iteration.itemprocessor.map_run_record import (
     MapRunRecordPoolManager,
 )
->>>>>>> f5adc8f7
+from localstack.services.stepfunctions.asl.eval.aws_execution_details import AWSExecutionDetails
 from localstack.services.stepfunctions.asl.eval.callback.callback import CallbackPoolManager
 from localstack.services.stepfunctions.asl.eval.contextobject.contex_object import (
     ContextObject,
@@ -33,58 +30,48 @@
 
 
 class Environment:
-<<<<<<< HEAD
-    def __init__(
-        self, aws_execution_details: AWSExecutionDetails, context_object_init: ContextObjectInitData
-    ):
-=======
     _state_mutex: Final[threading.RLock()]
     _program_state: Optional[ProgramState]
     program_state_event: Final[threading.Event()]
 
+    event_history: EventHistory
+    aws_execution_details: Final[AWSExecutionDetails]
+    callback_pool_manager: CallbackPoolManager
+    map_run_record_pool_manager: MapRunRecordPoolManager
+    context_object_manager: Final[ContextObjectManager]
+
     _frames: Final[list[Environment]]
     _is_frame: bool = False
-
-    event_history: EventHistory
-    callback_pool_manager: CallbackPoolManager
-    map_run_record_pool_manager: MapRunRecordPoolManager
 
     heap: dict[str, Any] = dict()
     stack: list[Any] = list()
     inp: Optional[Any] = None
 
-    context_object_manager: Final[ContextObjectManager]
-
-    def __init__(self, context_object_init: ContextObjectInitData):
->>>>>>> f5adc8f7
+    def __init__(
+        self, aws_execution_details: AWSExecutionDetails, context_object_init: ContextObjectInitData
+    ):
         super(Environment, self).__init__()
         self._state_mutex = threading.RLock()
         self._program_state = None
         self.program_state_event = threading.Event()
 
-<<<<<<< HEAD
-        self.event_history: EventHistory = EventHistory()
-        self.callback_pool_manager: CallbackPoolManager = CallbackPoolManager()
-        self.aws_execution_details: Final[AWSExecutionDetails] = aws_execution_details
-=======
-        self._frames = list()
-        self._is_frame = False
-
         self.event_history = EventHistory()
+        self.aws_execution_details = aws_execution_details
         self.callback_pool_manager = CallbackPoolManager()
         self.map_run_record_pool_manager = MapRunRecordPoolManager()
->>>>>>> f5adc8f7
-
-        self.heap = dict()
-        self.stack = list()
-        self.inp = None
-
         self.context_object_manager = ContextObjectManager(
             context_object=ContextObject(
                 Execution=context_object_init["Execution"],
                 StateMachine=context_object_init["StateMachine"],
             )
         )
+
+        self._frames = list()
+        self._is_frame = False
+
+        self.heap = dict()
+        self.stack = list()
+        self.inp = None
 
     @classmethod
     def as_frame_of(cls, env: Environment):
